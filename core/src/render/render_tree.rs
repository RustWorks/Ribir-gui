use crate::{prelude::*, util::TreeFormatter, widget::widget_tree::*};
use indextree::*;
use std::collections::hash_set::Drain;
use std::collections::{HashMap, HashSet};

#[derive(PartialEq, Eq, PartialOrd, Ord, Copy, Clone, Debug, Hash)]
pub struct RenderId(NodeId);
pub enum RenderEdge {
  Start(RenderId),
  End(RenderId),
}

/// boundary limit of the render object's layout
#[derive(Debug, Clone, Copy)]
pub struct LimitBox {
  pub min_height: f32,
  pub max_height: f32,
  pub min_width: f32,
  pub max_width: f32,
}

pub const UNLIMIT_BOX: LimitBox = LimitBox {
  min_height: 0.0,
  max_height: f32::INFINITY,
  min_width: 0.0,
  max_width: f32::INFINITY,
};

pub const UNVALID_SIZE: Size = Size::new(-1.0, -1.0);

/// render object's layout box, the information about layout,
/// including box size, box position, and layout limit
#[derive(Debug)]
pub struct BoxLayout {
  /// box bound is the bound of the layout can be place. it should be set before
  /// render object's process of layout. when the object it is in the layout
  /// such as row, flex ... it's size is decided by his parent.
  pub limit: Option<LimitBox>,

  pub rect: Rect,
}

impl Default for BoxLayout {
  fn default() -> Self {
    BoxLayout {
      limit: None,
      rect: Rect::new(Point::origin(), Size::new(-1.0, -1.0)),
    }
  }
}

#[derive(Default)]
pub struct RenderTree {
  arena: Arena<Box<dyn RenderObjectSafety + Send + Sync>>,
  root: Option<RenderId>,
  /// A hash map to mapping a render object in render tree to its corresponds
  /// render widget in widget tree.
  render_to_widget: HashMap<RenderId, WidgetId>,
  /// Store the render object's place relative to parent coordinate after
  /// layout.
  box_place: HashMap<RenderId, BoxLayout>,

  /// root of sub tree which needed to perform layout
  dirty_layout_roots: HashSet<RenderId>,
}

impl RenderTree {
  #[inline]
  pub fn root(&self) -> Option<RenderId> { self.root }

  pub fn set_root(
    &mut self,
    owner: WidgetId,
    data: Box<dyn RenderObjectSafety + Send + Sync>,
  ) -> RenderId {
    debug_assert!(self.root.is_none());
    let root = self.new_node(data);
    self.root = Some(root);
    self.render_to_widget.insert(root, owner);
    root
  }

  #[inline]
  pub fn new_node(&mut self, data: Box<dyn RenderObjectSafety + Send + Sync>) -> RenderId {
    RenderId(self.arena.new_node(data))
  }

  #[allow(dead_code)]
  pub(crate) fn symbol_shape(&self) -> String {
    if let Some(root) = self.root {
      format!("{:?}", TreeFormatter::new(&self.arena, root.0))
    } else {
      "".to_owned()
    }
  }

  #[cfg(test)]
  pub(crate) fn render_to_widget(&self) -> &HashMap<RenderId, WidgetId> { &self.render_to_widget }

  pub(crate) fn clean_layout_info(&mut self) {
    self.box_place.clear();
    self.dirty_layout_roots.clear();
  }

  pub(crate) fn drain_layout_roots(&mut self) -> Drain<'_, RenderId> {
    self.dirty_layout_roots.drain()
  }
}

impl RenderId {
  /// Returns a reference to the node data.
  pub(crate) fn get(self, tree: &RenderTree) -> Option<&(dyn RenderObjectSafety + Send + Sync)> {
    tree.arena.get(self.0).map(|node| &**node.get())
  }

  /// Returns a mutable reference to the node data.
  pub(crate) fn get_mut<'a>(
    self,
    tree: &'a mut RenderTree,
  ) -> Option<&'a mut (dyn RenderObjectSafety + Send + Sync + 'static)> {
    tree.arena.get_mut(self.0).map(|node| &mut **node.get_mut())
  }

  /// A delegate for [NodeId::append](indextree::NodeId.append)
  #[allow(dead_code)]
  #[inline]
  pub(crate) fn append(self, new_child: RenderId, tree: &mut RenderTree) {
    self.0.append(new_child.0, &mut tree.arena);
  }

  /// A delegate for [NodeId::preend](indextree::NodeId.preend)
  #[inline]
  pub(crate) fn prepend(self, new_child: RenderId, tree: &mut RenderTree) {
    self.0.prepend(new_child.0, &mut tree.arena);
  }

  /// A delegate for [NodeId::remove](indextree::NodeId.remove)
  #[allow(dead_code)]
  #[inline]
  pub(crate) fn remove(self, tree: &mut RenderTree) { self.0.remove(&mut tree.arena); }

  /// Returns an iterator of references to this node’s children.
  #[allow(dead_code)]
  #[inline]
  pub(crate) fn children<'a>(self, tree: &'a RenderTree) -> impl Iterator<Item = RenderId> + 'a {
    self.0.children(&tree.arena).map(RenderId)
  }

  /// Returns an iterator of references to this node’s children.
  pub(crate) fn reverse_children<'a>(
    self,
    tree: &'a RenderTree,
  ) -> impl Iterator<Item = RenderId> + 'a {
    self.0.reverse_children(&tree.arena).map(RenderId)
  }

  /// Returns an iterator of references to this node and its descendants, in
  /// tree order.
  pub(crate) fn traverse<'a>(self, tree: &'a RenderTree) -> impl Iterator<Item = RenderEdge> + 'a {
    self.0.traverse(&tree.arena).map(|edge| match edge {
      NodeEdge::Start(id) => RenderEdge::Start(RenderId(id)),
      NodeEdge::End(id) => RenderEdge::End(RenderId(id)),
    })
  }

  /// A delegate for [NodeId::parent](indextree::NodeId.parent)
  pub(crate) fn parent(self, tree: &RenderTree) -> Option<RenderId> {
    self.node_feature(tree, |node| node.parent())
  }

  /// A delegate for [NodeId::first_child](indextree::NodeId.first_child)
  pub(crate) fn first_child(self, tree: &RenderTree) -> Option<RenderId> {
    self.node_feature(tree, |node| node.first_child())
  }

  /// A delegate for [NodeId::last_child](indextree::NodeId.last_child)
  #[allow(dead_code)]
  pub(crate) fn last_child(self, tree: &RenderTree) -> Option<RenderId> {
    self.node_feature(tree, |node| node.last_child())
  }

  /// A delegate for
  /// [NodeId::previous_sibling](indextree::NodeId.previous_sibling)
  #[allow(dead_code)]
  pub(crate) fn previous_sibling(self, tree: &RenderTree) -> Option<RenderId> {
    self.node_feature(tree, |node| node.previous_sibling())
  }

  /// A delegate for [NodeId::next_sibling](indextree::NodeId.next_sibling)
  pub(crate) fn next_sibling(self, tree: &RenderTree) -> Option<RenderId> {
    self.node_feature(tree, |node| node.next_sibling())
  }

  /// A delegate for [NodeId::ancestors](indextree::NodeId.ancestors)
  #[allow(dead_code)]
  pub(crate) fn ancestors<'a>(self, tree: &'a RenderTree) -> impl Iterator<Item = RenderId> + 'a {
    self.0.ancestors(&tree.arena).map(RenderId)
  }

  /// A delegate for [NodeId::descendants](indextree::NodeId.descendants)
  #[allow(dead_code)]
  pub(crate) fn descendants<'a>(self, tree: &'a RenderTree) -> impl Iterator<Item = RenderId> + 'a {
    self.0.descendants(&tree.arena).map(RenderId)
  }

  /// Preappend a RenderObject as child, and create this RenderObject's Widget
  /// is `owner`
  pub(crate) fn prepend_object(
    self,
    owner: WidgetId,
    object: Box<dyn RenderObjectSafety + Send + Sync>,
    tree: &mut RenderTree,
  ) -> RenderId {
    let child = tree.new_node(object);
    self.prepend(child, tree);
    tree.render_to_widget.insert(child, owner);
    child
  }

  /// Drop the subtree
  pub(crate) fn drop(self, tree: &mut RenderTree) {
    let RenderTree {
      render_to_widget,
      arena,
      ..
    } = tree;
    self.0.descendants(arena).for_each(|id| {
      render_to_widget.remove(&RenderId(id));
    });

    // Todo: should remove in a more directly way and not care about
    // relationship
    // Fixme: memory leak here, node just detach and not remove. Wait a pr to
    // provide a method to drop a subtree in indextree.
    tree.box_place.remove(&self);
    self.0.detach(&mut tree.arena);
    if tree.root == Some(self) {
      tree.root = None;
    }
  }

  /// return the relative render widget.
  pub(crate) fn relative_to_widget(self, tree: &RenderTree) -> Option<WidgetId> {
    tree.render_to_widget.get(&self).copied()
  }

  fn node_feature<F: Fn(&Node<Box<dyn RenderObjectSafety + Send + Sync>>) -> Option<NodeId>>(
    self,
    tree: &RenderTree,
    method: F,
  ) -> Option<RenderId> {
    tree.arena.get(self.0).map(method).flatten().map(RenderId)
  }

  /// return the render object placed position relative to its parent, this
  /// should only be called after layout, otherwise may return None or the place
  /// of last layout.
  pub(crate) fn box_rect(self, tree: &RenderTree) -> Option<&Rect> {
    tree.box_place.get(&self).map(|layout| &layout.rect)
  }

  pub(crate) fn update_position(self, tree: &mut RenderTree, pos: Point) {
    tree
      .box_place
      .entry(self)
      .or_insert(BoxLayout {
        limit: None,
        rect: Rect::zero(),
      })
      .rect
      .origin = pos;
  }

  pub(crate) fn update_size(self, tree: &mut RenderTree, size: Size) {
    tree
      .box_place
      .entry(self)
      .or_insert_with(BoxLayout::default)
      .rect
      .size = size;
  }
<<<<<<< HEAD

  pub(crate) fn set_box_limit(self, tree: &mut RenderTree, limit: Option<LimitBox>) {
    tree
      .box_place
      .entry(self)
      .or_insert_with(BoxLayout::default)
      .limit = limit;
  }

  pub(crate) fn get_box_limit(self, tree: &RenderTree) -> Option<LimitBox> {
    tree.box_place.get(&self).and_then(|layout| layout.limit)
  }

  pub(crate) fn as_dirty_root(self, tree: &mut RenderTree) { tree.dirty_layout_roots.insert(self); }
}
=======
}

impl !Unpin for RenderTree {}
>>>>>>> 0724e464
<|MERGE_RESOLUTION|>--- conflicted
+++ resolved
@@ -279,7 +279,6 @@
       .rect
       .size = size;
   }
-<<<<<<< HEAD
 
   pub(crate) fn set_box_limit(self, tree: &mut RenderTree, limit: Option<LimitBox>) {
     tree
@@ -295,8 +294,5 @@
 
   pub(crate) fn as_dirty_root(self, tree: &mut RenderTree) { tree.dirty_layout_roots.insert(self); }
 }
-=======
-}
-
-impl !Unpin for RenderTree {}
->>>>>>> 0724e464
+
+impl !Unpin for RenderTree {}