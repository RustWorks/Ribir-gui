--- conflicted
+++ resolved
@@ -23,7 +23,6 @@
 
 <!-- next-header -->
 
-<<<<<<< HEAD
 ## [@Unreleased] - @ReleaseDate
 
 ### Features
@@ -55,11 +54,6 @@
 
 - **ribir**: fixed the crash issue when the shell window is zero-sized at startup. (#582, @M-Adoo)
 
-=======
-## [@Unreleased](https://github.com/RibirX/Ribir/compare/ribir-v0.2.0...HEAD) - @ReleaseDate
-
-## [0.2.0](https://github.com/RibirX/Ribir/compare/ribir-v0.2.0-beta.1...ribir-v0.2.0) - 2024-05-29
->>>>>>> a97cf5fb
 
 ### Documented
 
@@ -136,7 +130,7 @@
   - The `include_svg!` macro requires the `nightly` feature to be enabled.
 
 
-## [0.2.0-beta.1](https://github.com/RibirX/Ribir/compare/ribir-v0.1.0...ribir-v0.2.0-beta.1) - 2024-03-26
+## [0.2.0](https://github.com/RibirX/Ribir/compare/ribir-v0.1.0...ribir-v0.2.0) - 2024-05-29
 
 ### Documented
 
@@ -147,30 +141,17 @@
 
 ### Breaking
 
-- **core**: Renamed the `widget_build` method to `build` for brevity, given its frequent usage. (\#549 @M-Adoo)
-
-\_ **core**: rename `Declare::declare_builder` to `Declare::declarer` (\#547 @M-Adoo)
+While these are public APIs, they are typically not required for direct use in user code.
 
 - **core**: removed `Stateful::on_state_drop` and `Stateful::unsubscribe_on_drop` (\#539 @M-Adoo)
-
 - **core**: removed `AppCtx::add_trigger_task` and `AppCtx::trigger_task` (\#539 @M-Adoo)
-
 - **core**: removed `FatObj::unzip` and `FatObj::from_host` (\#535 @M-Adoo)
-
 - **core**: removed `BuiltinObj`. (\#535 @M-Adoo)
-
 - **core**: `FatObj::new(host: T, builtin: BuiltinObj)` -\> `FatObj::new(host: T)`
 - **core**: rename `DeclareBuilder` to `ObjDeclarer` (\#547 @M-Adoo)
-<<<<<<< HEAD
 - **core**: rename `DeclareBuilder::build_declare` to `ObjDeclarer::finish` (\#547 @M-Adoo)
 - **core**: rename `Declare::declare_builder` to `Declare::declarer` (\#547 @M-Adoo)
 - **core**: Renamed the `widget_build` method to `build` for brevity, given its frequent usage. (\#549 @M-Adoo)
-=======
-
-- **core**: rename `DeclareBuilder::build_declare` to `ObjDeclarer::finish` (\#547 @M-Adoo)
-
-While these are public APIs, they are typically not required for direct use in user code.
->>>>>>> a97cf5fb
 
 ### Features
 
@@ -179,37 +160,29 @@
   This enhancement simplifies the creation of overlay widgets. It streamlines the addition of any widget to an overlay and offers a more user-friendly API for overlay management
 
 - **macros**: Generates documentation for the builder methods of members in `#[derive(Declare)]`, thus improving IDE support.(\#538 @M-Adoo)
-
 - **core**: All built-in widget abilities are now exported on `FatObj`. (\#535 @M-Adoo)
   You can directly use `FatObj` to configure built-in widget abilities such as `on_click`, `on_key_down`, etc.
-  
   ``` rust
   let _ = FatObj::new(Void)
     .margin(EdgeInsets::all(1.0))
     .on_click(|_, _| { println!("click"); });
   ```
-
 - **macros**: `#[derive(Decalre)]` now generates a `FatObj<State<T>>` instead of `State<T>`, and supports initialization of all built-in widgets on its ObjBuilder. (\#535 @M-Adoo)
   All pipes used to initialize the field will be unsubscribed when the FatObj is disposed.
-  
   ``` rust
   let row = Row::builder()
     .margin(...)
     .on_click(...)
     .finish(ctx);
   ```
-
 - **macros**: Introduced `simple_declare` macro for types that don't use `Pipe` for initialization. (\#535 @M-Adoo)
 
 ### Changed
 
 - **core**: StateReader now automatically unsubscribes when no writer is present (\#532 @wjian23)
-
 - **core**: Consolidated all listener and `FocusNode` into a `MixBuiltin` widget (\#534 @M-Adoo)
-  
   - The `MixBuiltin` widget reduces memory usage and allows users to utilize all `on_xxx` event handlers, not only during the build declaration but also after the widget has been built.
 - **core**: removed `MixBuiltinDeclarer`, which is no longer needed. (\#538 @M-Adoo)
-
 - **macros**: removed crate `ribir_builtin` that is no longer needed. (\#535 @M-Adoo)
 
 ## [0.1.0](https://github.com/RibirX/Ribir/releases/tag/ribir-v0.1.0) - 2024-03-26
