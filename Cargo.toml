--- conflicted
+++ resolved
@@ -74,13 +74,6 @@
 unicode-segmentation = "1.9.0"
 usvg = {version = "0.32.0", default-features = false}
 webbrowser = "0.8.8"
-<<<<<<< HEAD
 wgpu = {version = "0.16.0"}
 winit = {version = "0.28.5", default-features = false, features = ["x11", "wayland", "wayland-dlopen"]}
-zerocopy = "0.7.0-alpha.3"
-=======
-wgpu = "0.15.1"
-winit = "0.28.6"
-zerocopy = "0.6.1"
-material-color-utilities-rs = "0.2.1"
->>>>>>> ddcb501e
+zerocopy = "0.7.0-alpha.3"