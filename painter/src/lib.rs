--- conflicted
+++ resolved
@@ -15,58 +15,4 @@
 mod svg;
 pub use ribir_text;
 pub use ribir_text::{typography::Overflow, *};
-pub use svg::Svg;
-
-<<<<<<< HEAD
-/// The tag for device unit system to prevent mixing values from different
-/// system.
-#[derive(Clone, Copy, Debug, Default, PartialEq, Eq, PartialOrd, Ord, Hash)]
-pub struct PhysicUnit;
-
-/// The tag for logic unit system to prevent mixing values from different
-/// system.
-#[derive(Clone, Copy, Debug, Default, PartialEq, Eq, PartialOrd, Ord, Hash)]
-pub struct LogicUnit;
-
-pub type Rect = euclid::Rect<f32, LogicUnit>;
-pub type Point = euclid::Point2D<f32, LogicUnit>;
-pub type Size = euclid::Size2D<f32, LogicUnit>;
-pub type Transform = euclid::Transform2D<f32, LogicUnit, LogicUnit>;
-pub type Vector = euclid::Vector2D<f32, LogicUnit>;
-pub type Angle = euclid::Angle<f32>;
-pub type Box2D = euclid::Box2D<f32, LogicUnit>;
-
-pub type DeviceRect = euclid::Rect<i32, PhysicUnit>;
-pub type DevicePoint = euclid::Point2D<i32, PhysicUnit>;
-pub type DeviceSize = euclid::Size2D<i32, PhysicUnit>;
-pub type DeviceVector = euclid::Vector2D<i32, PhysicUnit>;
-=======
->>>>>>> ddcb501e
-pub use euclid::Transform2D;
-pub const INFINITY_SIZE: Size = Size::new(f32::INFINITY, f32::INFINITY);
-pub const ZERO_SIZE: Size = Size::new(0., 0.);
-
-pub mod geom {
-  pub use euclid::rect;
-  use std::ops::Add;
-
-<<<<<<< HEAD
-  /// Return the four corners of a rectangle: [left-top, right-top,
-  /// right-bottom, left-bottom]
-  pub fn rect_corners<T, U>(rect: &euclid::Rect<T, U>) -> [euclid::Point2D<T, U>; 4]
-  where
-    T: Copy + Add<Output = T>,
-  {
-    use euclid::Point2D;
-
-    [
-      rect.min(),
-      Point2D::new(rect.max_x(), rect.min_y()),
-      rect.max(),
-      Point2D::new(rect.min_x(), rect.max_y()),
-    ]
-  }
-}
-=======
-pub use ribir_geom::*;
->>>>>>> ddcb501e
+pub use svg::Svg;